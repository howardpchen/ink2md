"""Main orchestration logic for the pipeline."""

from __future__ import annotations

import logging
import time
from dataclasses import dataclass
from pathlib import Path
from typing import Optional

from .config import AppConfig
from .connectors.base import CloudConnector
from .connectors.google_drive import GoogleDriveConnector
from .connectors.local import LocalFolderConnector
from .llm.base import LLMClient
from .llm.simple import SimpleLLMClient
from .output import (
    GitMarkdownOutputHandler,
    MarkdownOutputHandler,
    ObsidianVaultOutputHandler,
)
from .state import ProcessingState

LOGGER = logging.getLogger("cloud_monitor_pdf2md")


@dataclass(slots=True)
class PDFProcessor:
    """Coordinate the flow between connectors, LLMs, and storage."""

    connector: CloudConnector
    state: ProcessingState
    llm_client: LLMClient
    output_handler: MarkdownOutputHandler
    prompt: Optional[str] = None

    def run_once(self) -> int:
        processed = 0
        for document in self.connector.list_pdfs():
            if self.state.has_processed(document.identifier):
                LOGGER.debug("Skipping %s; already processed", document.identifier)
                continue
            LOGGER.info("Processing %s", document.name)
            pdf_bytes = self.connector.download_pdf(document)
            markdown = self.llm_client.convert_pdf(document, pdf_bytes, prompt=self.prompt)
            output_path = self.output_handler.write(
                document, markdown, pdf_bytes=pdf_bytes
            )
            LOGGER.info("Wrote Markdown to %s", output_path)
            self.state.mark_processed(document.identifier, name=document.name)
            processed += 1
        return processed

    def run_forever(self, poll_interval: float) -> None:
        LOGGER.info("Starting continuous processing loop (interval=%s)", poll_interval)
        while True:
            processed = self.run_once()
            LOGGER.info("Iteration complete; processed %s new documents", processed)
            time.sleep(poll_interval)


def build_connector(config: AppConfig) -> CloudConnector:
    if config.provider == "google_drive":
        if not config.google_drive:
            raise ValueError("Google Drive configuration missing")
        from googleapiclient.discovery import build

        gd_config = config.google_drive
        from google.auth.transport.requests import Request
        from google.oauth2.credentials import Credentials
        from google_auth_oauthlib.flow import InstalledAppFlow

        credentials = None
        token_path = gd_config.oauth_token_file
        if token_path.exists():
            credentials = Credentials.from_authorized_user_file(
                str(token_path), list(gd_config.scopes)
            )

        if not credentials or not credentials.valid:
            if credentials and credentials.expired and credentials.refresh_token:
                credentials.refresh(Request())
            else:
                flow = InstalledAppFlow.from_client_secrets_file(
                    str(gd_config.oauth_client_secrets_file),
                    list(gd_config.scopes),
                )
                credentials = flow.run_local_server(port=0)

            token_path.parent.mkdir(parents=True, exist_ok=True)
            token_path.write_text(credentials.to_json(), encoding="utf-8")

        service = build("drive", "v3", credentials=credentials)
        return GoogleDriveConnector(
            service=service,
            folder_id=config.google_drive.folder_id,
            page_size=config.google_drive.page_size,
        )
    if config.provider == "local":
        if not config.local:
            raise ValueError("Local folder configuration missing")
        return LocalFolderConnector(config.local.path)
    raise ValueError(f"Unsupported provider: {config.provider}")


def build_llm_client(config: AppConfig) -> LLMClient:
    prompt_content = None
    if config.llm.prompt_path and config.llm.prompt_path.exists():
        prompt_content = config.llm.prompt_path.read_text(encoding="utf-8")

    if config.llm.provider == "simple":
        return SimpleLLMClient(prompt=prompt_content)
<<<<<<< HEAD
    if config.llm.provider == "gemini":
        from .llm.gemini import GeminiLLMClient

        prompt_content = None
        if config.llm.prompt_path and config.llm.prompt_path.exists():
            prompt_content = config.llm.prompt_path.read_text(encoding="utf-8")
        return GeminiLLMClient(
            api_key=config.llm.api_key or "",
            model=config.llm.model or "",
            prompt=prompt_content,
            temperature=config.llm.temperature,
        )
=======

    if config.llm.provider == "gemini":
        if not config.llm.api_key:
            raise ValueError("llm.api_key must be provided for the Gemini provider")
        if not config.llm.model:
            raise ValueError("llm.model must be provided for the Gemini provider")

        from .llm.gemini import GeminiLLMClient

        return GeminiLLMClient(
            api_key=config.llm.api_key,
            model=config.llm.model,
            prompt=prompt_content,
            temperature=config.llm.temperature,
        )

>>>>>>> f91949de
    raise ValueError(f"Unsupported LLM provider: {config.llm.provider}")


def build_output_handler(config: AppConfig) -> MarkdownOutputHandler:
    if config.output.provider == "git":
        if not config.output.git:
            raise ValueError("Git output requested but git configuration missing")
        return GitMarkdownOutputHandler(
            repository_path=config.output.git.repository_path,
            directory=config.output.directory,
            branch=config.output.git.branch,
            remote=config.output.git.remote,
            commit_message_template=config.output.git.commit_message_template,
            push=config.output.git.push,
        )
    if config.output.provider == "obsidian":
        if not config.output.obsidian:
            raise ValueError(
                "Obsidian output requested but obsidian configuration missing"
            )
        asset_directory = config.output.asset_directory or Path("media")
        return ObsidianVaultOutputHandler(
            repository_path=config.output.obsidian.repository_path,
            repository_url=config.output.obsidian.repository_url,
            directory=config.output.directory,
            media_directory=asset_directory,
            branch=config.output.obsidian.branch,
            remote=config.output.obsidian.remote,
            commit_message_template=config.output.obsidian.commit_message_template,
            media_mode=config.output.obsidian.media_mode,
            private_key_path=config.output.obsidian.private_key_path,
            known_hosts_path=config.output.obsidian.known_hosts_path,
            push=config.output.obsidian.push,
        )
    return MarkdownOutputHandler(config.output.directory)


def build_processor(config: AppConfig) -> PDFProcessor:
    connector = build_connector(config)
    llm_client = build_llm_client(config)
    state = ProcessingState(config.state.path)
    output_handler = build_output_handler(config)
    prompt_text = None
    if config.llm.prompt_path and config.llm.prompt_path.exists():
        prompt_text = config.llm.prompt_path.read_text(encoding="utf-8")
    return PDFProcessor(
        connector=connector,
        state=state,
        llm_client=llm_client,
        output_handler=output_handler,
        prompt=prompt_text,
    )


__all__ = [
    "PDFProcessor",
    "build_connector",
    "build_llm_client",
    "build_output_handler",
    "build_processor",
]<|MERGE_RESOLUTION|>--- conflicted
+++ resolved
@@ -110,20 +110,6 @@
 
     if config.llm.provider == "simple":
         return SimpleLLMClient(prompt=prompt_content)
-<<<<<<< HEAD
-    if config.llm.provider == "gemini":
-        from .llm.gemini import GeminiLLMClient
-
-        prompt_content = None
-        if config.llm.prompt_path and config.llm.prompt_path.exists():
-            prompt_content = config.llm.prompt_path.read_text(encoding="utf-8")
-        return GeminiLLMClient(
-            api_key=config.llm.api_key or "",
-            model=config.llm.model or "",
-            prompt=prompt_content,
-            temperature=config.llm.temperature,
-        )
-=======
 
     if config.llm.provider == "gemini":
         if not config.llm.api_key:
@@ -139,8 +125,6 @@
             prompt=prompt_content,
             temperature=config.llm.temperature,
         )
-
->>>>>>> f91949de
     raise ValueError(f"Unsupported LLM provider: {config.llm.provider}")
 
 
